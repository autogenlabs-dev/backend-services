--- conflicted
+++ resolved
@@ -1,25 +1,10 @@
 #!/bin/bash
-<<<<<<< HEAD
-# Minimal Python Dependencies Installation for EC2
-# No system packages, just Python virtual environment
-=======
 # EC2 Dependencies Installation for Live Database Reset
 # Handles both virtual environment and direct installation
->>>>>>> 071e2ace
 
-echo "� Installing Python Dependencies for Database Reset"
+echo "🔧 Installing Python Dependencies for Database Reset"
 echo "===================================================="
 
-<<<<<<< HEAD
-echo "🐍 Installing minimal Python dependencies..."
-
-# Check if we're in the right directory
-if [ ! -f "requirements.txt" ]; then
-    echo "❌ Error: requirements.txt not found in current directory"
-    echo "Please run this script from the user-management-backend directory"
-    exit 1
-fi
-=======
 # Check Python version
 echo "🐍 Python version:"
 python3 --version
@@ -28,7 +13,6 @@
 echo "📦 Updating system packages..."
 sudo apt update
 sudo apt install -y python3-pip python3-venv python3-dev build-essential
->>>>>>> 071e2ace
 
 # Option 1: Try installing dependencies from requirements.txt if it exists
 if [ -f "requirements.txt" ]; then
@@ -47,8 +31,13 @@
     # Upgrade pip
     pip install --upgrade pip
     
-    # Install dependencies
-    pip install -r requirements.txt
+    # Install dependencies without cache to save space
+    echo "📦 Installing Python packages (no cache)..."
+    pip install --no-cache-dir -r requirements.txt
+    
+    # Verify installation
+    echo "✅ Verifying installation..."
+    python -c "import fastapi, uvicorn, beanie; print('Core packages installed successfully!')"
     
     echo ""
     echo "✅ Dependencies installed in virtual environment!"
@@ -65,11 +54,6 @@
     echo "💡 To use: python3 reset_live_db.py --confirm"
 fi
 
-<<<<<<< HEAD
-# Activate virtual environment
-echo "🔄 Activating virtual environment..."
-source venv/bin/activate
-=======
 echo ""
 echo "🔍 Verifying installations..."
 python3 -c "
@@ -78,7 +62,6 @@
     print('✅ motor: OK')
 except ImportError as e:
     print(f'❌ motor: {e}')
->>>>>>> 071e2ace
 
 try:
     import beanie
@@ -86,25 +69,6 @@
 except ImportError as e:
     print(f'❌ beanie: {e}')
 
-<<<<<<< HEAD
-# Install dependencies without cache to save space
-echo "📦 Installing Python packages (no cache)..."
-pip install --no-cache-dir -r requirements.txt
-
-# Verify installation
-echo "✅ Verifying installation..."
-python -c "import fastapi, uvicorn, beanie; print('Core packages installed successfully!')"
-
-echo ""
-echo "✅ Minimal Python dependencies installed successfully!"
-echo ""
-echo "🚀 To run the server:"
-echo "  source venv/bin/activate"
-echo "  uvicorn app.main:app --host 0.0.0.0 --port 8000"
-echo ""
-echo "📊 Installed packages:"
-pip list --format=freeze | wc -l | xargs echo "Total packages:"
-=======
 try:
     import pydantic
     print('✅ pydantic: OK')
@@ -121,5 +85,4 @@
 echo ""
 echo "🚀 Setup complete! You can now run:"
 echo "python3 reset_live_db.py --confirm"
-echo "🚀 To run the server: uvicorn app.main:app --host 0.0.0.0 --port 8000"
->>>>>>> 071e2ace
+echo "🚀 To run the server: uvicorn app.main:app --host 0.0.0.0 --port 8000"